import * as express from 'express';
import {
	readFileSync,
} from 'fs';
import {
	dirname as pathDirname,
	join as pathJoin,
	resolve as pathResolve,
} from 'path';
import {
	getConnectionManager,
} from 'typeorm';
import * as bodyParser from 'body-parser';
require('body-parser-xml')(bodyParser);
import * as history from 'connect-history-api-fallback';
import * as _ from 'lodash';
import * as clientOAuth2 from 'client-oauth2';
import * as clientOAuth1 from 'oauth-1.0a';
import { RequestOptions } from 'oauth-1.0a';
import * as csrf from 'csrf';
import * as requestPromise from 'request-promise-native';
import { createHmac } from 'crypto';

import {
	ActiveExecutions,
	ActiveWorkflowRunner,
	CredentialsHelper,
	CredentialTypes,
	Db,
	ExternalHooks,
	IActivationError,
	ICustomRequest,
	ICredentialsDb,
	ICredentialsDecryptedDb,
	ICredentialsDecryptedResponse,
	ICredentialsResponse,
	IExecutionDeleteFilter,
	IExecutionFlatted,
	IExecutionFlattedDb,
	IExecutionFlattedResponse,
	IExecutionPushResponse,
	IExecutionsListResponse,
	IExecutionsStopData,
	IExecutionsSummary,
	IExternalHooksClass,
	IN8nUISettings,
	IPackageVersions,
	IWorkflowBase,
	IWorkflowShortResponse,
	IWorkflowResponse,
	IWorkflowExecutionDataProcess,
	NodeTypes,
	Push,
	ResponseHelper,
	TestWebhooks,
	WorkflowCredentials,
	WebhookHelpers,
	WorkflowExecuteAdditionalData,
	WorkflowRunner,
	GenericHelpers,
	CredentialsOverwrites,
	ICredentialsOverwrite,
	LoadNodesAndCredentials,
} from './';

import {
	Credentials,
	LoadNodeParameterOptions,
	UserSettings,
} from 'n8n-core';

import {
	ICredentialsEncrypted,
	ICredentialType,
	IDataObject,
	INodeCredentials,
	INodeTypeDescription,
	INodeParameters,
	INodePropertyOptions,
	IRunData,
	IWorkflowCredentials,
	Workflow,
} from 'n8n-workflow';

import {
	FindManyOptions,
	FindOneOptions,
	LessThan,
	LessThanOrEqual,
	Not,
} from 'typeorm';

import * as basicAuth from 'basic-auth';
import * as compression from 'compression';
import * as config from '../config';
import * as jwt from 'jsonwebtoken';
import * as jwks from 'jwks-rsa';
// @ts-ignore
import * as timezones from 'google-timezones-json';
import * as parseUrl from 'parseurl';
import * as querystring from 'querystring';
import { OptionsWithUrl } from 'request-promise-native';

class App {

	app: express.Application;
	activeWorkflowRunner: ActiveWorkflowRunner.ActiveWorkflowRunner;
	testWebhooks: TestWebhooks.TestWebhooks;
	endpointWebhook: string;
	endpointWebhookTest: string;
	endpointPresetCredentials: string;
	externalHooks: IExternalHooksClass;
	saveDataErrorExecution: string;
	saveDataSuccessExecution: string;
	saveManualExecutions: boolean;
	executionTimeout: number;
	maxExecutionTimeout: number;
	timezone: string;
	activeExecutionsInstance: ActiveExecutions.ActiveExecutions;
	push: Push.Push;
	versions: IPackageVersions | undefined;
	restEndpoint: string;

	protocol: string;
	sslKey: string;
	sslCert: string;

	presetCredentialsLoaded: boolean;

	constructor() {
		this.app = express();

		this.endpointWebhook = config.get('endpoints.webhook') as string;
		this.endpointWebhookTest = config.get('endpoints.webhookTest') as string;
		this.saveDataErrorExecution = config.get('executions.saveDataOnError') as string;
		this.saveDataSuccessExecution = config.get('executions.saveDataOnSuccess') as string;
		this.saveManualExecutions = config.get('executions.saveDataManualExecutions') as boolean;
		this.executionTimeout = config.get('executions.timeout') as number;
		this.maxExecutionTimeout = config.get('executions.maxTimeout') as number;
		this.timezone = config.get('generic.timezone') as string;
		this.restEndpoint = config.get('endpoints.rest') as string;

		this.activeWorkflowRunner = ActiveWorkflowRunner.getInstance();
		this.testWebhooks = TestWebhooks.getInstance();
		this.push = Push.getInstance();

		this.activeExecutionsInstance = ActiveExecutions.getInstance();

		this.protocol = config.get('protocol');
		this.sslKey = config.get('ssl_key');
		this.sslCert = config.get('ssl_cert');

		this.externalHooks = ExternalHooks();

		this.presetCredentialsLoaded = false;
		this.endpointPresetCredentials = config.get('credentials.overwrite.endpoint') as string;
	}


	/**
	 * Returns the current epoch time
	 *
	 * @returns {number}
	 * @memberof App
	 */
	getCurrentDate(): Date {
		return new Date();
	}


	async config(): Promise<void> {

		this.versions = await GenericHelpers.getVersions();
		const authIgnoreRegex = new RegExp(`^\/(healthz|${this.endpointWebhook}|${this.endpointWebhookTest})\/?.*$`);

		// Check for basic auth credentials if activated
		const basicAuthActive = config.get('security.basicAuth.active') as boolean;
		if (basicAuthActive === true) {
			const basicAuthUser = await GenericHelpers.getConfigValue('security.basicAuth.user') as string;
			if (basicAuthUser === '') {
				throw new Error('Basic auth is activated but no user got defined. Please set one!');
			}

			const basicAuthPassword = await GenericHelpers.getConfigValue('security.basicAuth.password') as string;
			if (basicAuthPassword === '') {
				throw new Error('Basic auth is activated but no password got defined. Please set one!');
			}

			this.app.use((req: express.Request, res: express.Response, next: express.NextFunction) => {
				if (req.url.match(authIgnoreRegex)) {
					return next();
				}
				const realm = 'n8n - Editor UI';
				const basicAuthData = basicAuth(req);

				if (basicAuthData === undefined) {
					// Authorization data is missing
					return ResponseHelper.basicAuthAuthorizationError(res, realm, 'Authorization is required!');
				}

				if (basicAuthData.name !== basicAuthUser || basicAuthData.pass !== basicAuthPassword) {
					// Provided authentication data is wrong
					return ResponseHelper.basicAuthAuthorizationError(res, realm, 'Authorization data is wrong!');
				}

				next();
			});
		}

		// Check for and validate JWT if configured
		const jwtAuthActive = config.get('security.jwtAuth.active') as boolean;
		if (jwtAuthActive === true) {
			const jwtAuthHeader = await GenericHelpers.getConfigValue('security.jwtAuth.jwtHeader') as string;
			if (jwtAuthHeader === '') {
				throw new Error('JWT auth is activated but no request header was defined. Please set one!');
      }
			const jwksUri = await GenericHelpers.getConfigValue('security.jwtAuth.jwksUri') as string;
			if (jwksUri === '') {
				throw new Error('JWT auth is activated but no JWK Set URI was defined. Please set one!');
      }
      const jwtHeaderValuePrefix = await GenericHelpers.getConfigValue('security.jwtAuth.jwtHeaderValuePrefix') as string;
      const jwtIssuer = await GenericHelpers.getConfigValue('security.jwtAuth.jwtIssuer') as string;
      const jwtNamespace = await GenericHelpers.getConfigValue('security.jwtAuth.jwtNamespace') as string;
      const jwtAllowedTenantKey = await GenericHelpers.getConfigValue('security.jwtAuth.jwtAllowedTenantKey') as string;
      const jwtAllowedTenant = await GenericHelpers.getConfigValue('security.jwtAuth.jwtAllowedTenant') as string;

      function isTenantAllowed(decodedToken: object): Boolean  {
        if (jwtNamespace === '' || jwtAllowedTenantKey === '' || jwtAllowedTenant === '') return true;
        else {
          for (let [k, v] of Object.entries(decodedToken)) {
            if (k === jwtNamespace) {
              for (let [kn, kv] of Object.entries(v)) {
                if (kn === jwtAllowedTenantKey && kv === jwtAllowedTenant) {
                  return true;
                }
              }
            }
          }
        }
        return false;
      }

      this.app.use((req: express.Request, res: express.Response, next: express.NextFunction) => {
        if (req.url.match(authIgnoreRegex)) {
          return next();
        }

        var token = req.header(jwtAuthHeader) as string;
        if (token === undefined || token === '') {
          return ResponseHelper.jwtAuthAuthorizationError(res, "Missing token");
        }
        if (jwtHeaderValuePrefix != '' && token.startsWith(jwtHeaderValuePrefix)) {
          token = token.replace(jwtHeaderValuePrefix + ' ', '').trimLeft();
        }

        const jwkClient = jwks({ cache: true, jwksUri });
        function getKey(header: any, callback: Function) { // tslint:disable-line:no-any
          jwkClient.getSigningKey(header.kid, (err: Error, key: any) => { // tslint:disable-line:no-any
            if (err) throw ResponseHelper.jwtAuthAuthorizationError(res, err.message);

            const signingKey = key.publicKey || key.rsaPublicKey;
            callback(null, signingKey);
          });
        }

        var jwtVerifyOptions: jwt.VerifyOptions = {
          issuer: jwtIssuer != '' ? jwtIssuer : undefined,
          ignoreExpiration: false
        }
        jwt.verify(token, getKey, jwtVerifyOptions, (err: jwt.VerifyErrors, decoded: object) => {
          if (err) ResponseHelper.jwtAuthAuthorizationError(res, 'Invalid token');
          else if (!isTenantAllowed(decoded)) ResponseHelper.jwtAuthAuthorizationError(res, 'Tenant not allowed');
          else next();
				});
			});
		}

		// Get push connections
		this.app.use((req: express.Request, res: express.Response, next: express.NextFunction) => {
			if (req.url.indexOf(`/${this.restEndpoint}/push`) === 0) {
				// TODO: Later also has to add some kind of authentication token
				if (req.query.sessionId === undefined) {
					next(new Error('The query parameter "sessionId" is missing!'));
					return;
				}

				this.push.add(req.query.sessionId as string, req, res);
				return;
			}
			next();
		});

		// Compress the response data
		this.app.use(compression());

		// Make sure that each request has the "parsedUrl" parameter
		this.app.use((req: express.Request, res: express.Response, next: express.NextFunction) => {
			(req as ICustomRequest).parsedUrl = parseUrl(req);
			next();
		});

		// Support application/json type post data
		this.app.use(bodyParser.json({
			limit: '16mb', verify: (req, res, buf) => {
				// @ts-ignore
				req.rawBody = buf;
			}
		}));

		// Support application/xml type post data
		// @ts-ignore
		this.app.use(bodyParser.xml({ limit: '16mb', xmlParseOptions: {
			normalize: true,     // Trim whitespace inside text nodes
			normalizeTags: true, // Transform tags to lowercase
			explicitArray: false, // Only put properties in array if length > 1
		} }));

		this.app.use(bodyParser.text({
			limit: '16mb', verify: (req, res, buf) => {
				// @ts-ignore
				req.rawBody = buf;
			}
		}));

		// Make sure that Vue history mode works properly
		this.app.use(history({
			rewrites: [
				{
					from: new RegExp(`^\/(${this.restEndpoint}|healthz|css|js|${this.endpointWebhook}|${this.endpointWebhookTest})\/?.*$`),
					to: (context) => {
						return context.parsedUrl!.pathname!.toString();
					}
				}
			]
		}));

		//support application/x-www-form-urlencoded post data
		this.app.use(bodyParser.urlencoded({ extended: false }));

		if (process.env['NODE_ENV'] !== 'production') {
			this.app.use((req: express.Request, res: express.Response, next: express.NextFunction) => {
				// Allow access also from frontend when developing
				res.header('Access-Control-Allow-Origin', 'http://localhost:8080');
				res.header('Access-Control-Allow-Methods', 'GET, POST, OPTIONS, PUT, PATCH, DELETE');
				res.header('Access-Control-Allow-Headers', 'Origin, X-Requested-With, Content-Type, Accept, sessionid');
				next();
			});
		}


		this.app.use((req: express.Request, res: express.Response, next: express.NextFunction) => {
			if (Db.collections.Workflow === null) {
				const error = new ResponseHelper.ResponseError('Database is not ready!', undefined, 503);
				return ResponseHelper.sendErrorResponse(res, error);
			}

			next();
		});



		// ----------------------------------------
		// Healthcheck
		// ----------------------------------------


		// Does very basic health check
		this.app.get('/healthz', async (req: express.Request, res: express.Response) => {

			const connectionManager = getConnectionManager();

			if (connectionManager.connections.length === 0) {
				const error = new ResponseHelper.ResponseError('No Database connection found!', undefined, 503);
				return ResponseHelper.sendErrorResponse(res, error);
			}

			if (connectionManager.connections[0].isConnected === false) {
				// Connection is not active
				const error = new ResponseHelper.ResponseError('Database connection not active!', undefined, 503);
				return ResponseHelper.sendErrorResponse(res, error);
			}

			// Everything fine
			const responseData = {
				status: 'ok',
			};

			ResponseHelper.sendSuccessResponse(res, responseData, true, 200);
		});



		// ----------------------------------------
		// Workflow
		// ----------------------------------------


		// Creates a new workflow
		this.app.post(`/${this.restEndpoint}/workflows`, ResponseHelper.send(async (req: express.Request, res: express.Response): Promise<IWorkflowResponse> => {

			const newWorkflowData = req.body as IWorkflowBase;

			newWorkflowData.name = newWorkflowData.name.trim();
			newWorkflowData.createdAt = this.getCurrentDate();
			newWorkflowData.updatedAt = this.getCurrentDate();

			newWorkflowData.id = undefined;

			await this.externalHooks.run('workflow.create', [newWorkflowData]);

			// Save the workflow in DB
			const result = await Db.collections.Workflow!.save(newWorkflowData);

			// Convert to response format in which the id is a string
			(result as IWorkflowBase as IWorkflowResponse).id = result.id.toString();
			return result as IWorkflowBase as IWorkflowResponse;

		}));


		// Reads and returns workflow data from an URL
		this.app.get(`/${this.restEndpoint}/workflows/from-url`, ResponseHelper.send(async (req: express.Request, res: express.Response): Promise<IWorkflowResponse> => {
			if (req.query.url === undefined) {
				throw new ResponseHelper.ResponseError(`The parameter "url" is missing!`, undefined, 400);
			}
			if (!(req.query.url as string).match(/^http[s]?:\/\/.*\.json$/i)) {
				throw new ResponseHelper.ResponseError(`The parameter "url" is not valid! It does not seem to be a URL pointing to a n8n workflow JSON file.`, undefined, 400);
			}
			const data = await requestPromise.get(req.query.url as string);

			let workflowData: IWorkflowResponse | undefined;
			try {
				workflowData = JSON.parse(data);
			} catch (error) {
				throw new ResponseHelper.ResponseError(`The URL does not point to valid JSON file!`, undefined, 400);
			}

			// Do a very basic check if it is really a n8n-workflow-json
			if (workflowData === undefined || workflowData.nodes === undefined || !Array.isArray(workflowData.nodes) ||
				workflowData.connections === undefined || typeof workflowData.connections !== 'object' ||
				Array.isArray(workflowData.connections)) {
				throw new ResponseHelper.ResponseError(`The data in the file does not seem to be a n8n workflow JSON file!`, undefined, 400);
			}

			return workflowData;
		}));


		// Returns workflows
		this.app.get(`/${this.restEndpoint}/workflows`, ResponseHelper.send(async (req: express.Request, res: express.Response): Promise<IWorkflowShortResponse[]> => {
			const findQuery = {} as FindManyOptions;
			if (req.query.filter) {
				findQuery.where = JSON.parse(req.query.filter as string);
			}

			// Return only the fields we need
			findQuery.select = ['id', 'name', 'active', 'createdAt', 'updatedAt'];

			const results = await Db.collections.Workflow!.find(findQuery);

			for (const entry of results) {
				(entry as unknown as IWorkflowShortResponse).id = entry.id.toString();
			}

			return results as unknown as IWorkflowShortResponse[];
		}));


		// Returns a specific workflow
		this.app.get(`/${this.restEndpoint}/workflows/:id`, ResponseHelper.send(async (req: express.Request, res: express.Response): Promise<IWorkflowResponse | undefined> => {
			const result = await Db.collections.Workflow!.findOne(req.params.id);

			if (result === undefined) {
				return undefined;
			}

			// Convert to response format in which the id is a string
			(result as IWorkflowBase as IWorkflowResponse).id = result.id.toString();
			return result as IWorkflowBase as IWorkflowResponse;
		}));


		// Updates an existing workflow
		this.app.patch(`/${this.restEndpoint}/workflows/:id`, ResponseHelper.send(async (req: express.Request, res: express.Response): Promise<IWorkflowResponse> => {

			const newWorkflowData = req.body as IWorkflowBase;
			const id = req.params.id;

			await this.externalHooks.run('workflow.update', [newWorkflowData]);

			const isActive = await this.activeWorkflowRunner.isActive(id);

			if (isActive) {
				// When workflow gets saved always remove it as the triggers could have been
				// changed and so the changes would not take effect
				await this.activeWorkflowRunner.remove(id);
			}

			if (newWorkflowData.settings) {
				if (newWorkflowData.settings.timezone === 'DEFAULT') {
					// Do not save the default timezone
					delete newWorkflowData.settings.timezone;
				}
				if (newWorkflowData.settings.saveDataErrorExecution === 'DEFAULT') {
					// Do not save when default got set
					delete newWorkflowData.settings.saveDataErrorExecution;
				}
				if (newWorkflowData.settings.saveDataSuccessExecution === 'DEFAULT') {
					// Do not save when default got set
					delete newWorkflowData.settings.saveDataSuccessExecution;
				}
				if (newWorkflowData.settings.saveManualExecutions === 'DEFAULT') {
					// Do not save when default got set
					delete newWorkflowData.settings.saveManualExecutions;
				}
				if (parseInt(newWorkflowData.settings.executionTimeout as string, 10) === this.executionTimeout) {
					// Do not save when default got set
					delete newWorkflowData.settings.executionTimeout;
				}
			}

			newWorkflowData.updatedAt = this.getCurrentDate();

			await Db.collections.Workflow!.update(id, newWorkflowData);

			// We sadly get nothing back from "update". Neither if it updated a record
			// nor the new value. So query now the hopefully updated entry.
			const responseData = await Db.collections.Workflow!.findOne(id);

			if (responseData === undefined) {
				throw new ResponseHelper.ResponseError(`Workflow with id "${id}" could not be found to be updated.`, undefined, 400);
			}

			if (responseData.active === true) {
				// When the workflow is supposed to be active add it again
				try {
					await this.externalHooks.run('workflow.activate', [responseData]);

					await this.activeWorkflowRunner.add(id);
				} catch (error) {
					// If workflow could not be activated set it again to inactive
					newWorkflowData.active = false;
					await Db.collections.Workflow!.update(id, newWorkflowData);

					// Also set it in the returned data
					responseData.active = false;

					// Now return the original error for UI to display
					throw error;
				}
			}

			// Convert to response format in which the id is a string
			(responseData as IWorkflowBase as IWorkflowResponse).id = responseData.id.toString();
			return responseData as IWorkflowBase as IWorkflowResponse;
		}));


		// Deletes a specific workflow
		this.app.delete(`/${this.restEndpoint}/workflows/:id`, ResponseHelper.send(async (req: express.Request, res: express.Response): Promise<boolean> => {
			const id = req.params.id;

			await this.externalHooks.run('workflow.delete', [id]);

			const isActive = await this.activeWorkflowRunner.isActive(id);

			if (isActive) {
				// Before deleting a workflow deactivate it
				await this.activeWorkflowRunner.remove(id);
			}

			await Db.collections.Workflow!.delete(id);

			return true;
		}));


		this.app.post(`/${this.restEndpoint}/workflows/run`, ResponseHelper.send(async (req: express.Request, res: express.Response): Promise<IExecutionPushResponse> => {
			const workflowData = req.body.workflowData;
			const runData: IRunData | undefined = req.body.runData;
			const startNodes: string[] | undefined = req.body.startNodes;
			const destinationNode: string | undefined = req.body.destinationNode;
			const executionMode = 'manual';

			const sessionId = GenericHelpers.getSessionId(req);

			// If webhooks nodes exist and are active we have to wait for till we receive a call
			if (runData === undefined || startNodes === undefined || startNodes.length === 0 || destinationNode === undefined) {
				const credentials = await WorkflowCredentials(workflowData.nodes);
				const additionalData = await WorkflowExecuteAdditionalData.getBase(credentials);
				const nodeTypes = NodeTypes();
				const workflowInstance = new Workflow({ id: workflowData.id, name: workflowData.name, nodes: workflowData.nodes, connections: workflowData.connections, active: false, nodeTypes, staticData: undefined, settings: workflowData.settings });
				const needsWebhook = await this.testWebhooks.needsWebhookData(workflowData, workflowInstance, additionalData, executionMode, sessionId, destinationNode);
				if (needsWebhook === true) {
					return {
						waitingForWebhook: true,
					};
				}
			}

			// For manual testing always set to not active
			workflowData.active = false;

			const credentials = await WorkflowCredentials(workflowData.nodes);

			// Start the workflow
			const data: IWorkflowExecutionDataProcess = {
				credentials,
				destinationNode,
				executionMode,
				runData,
				sessionId,
				startNodes,
				workflowData,
			};
			const workflowRunner = new WorkflowRunner();
			const executionId = await workflowRunner.run(data);

			return {
				executionId,
			};
		}));


		// Returns parameter values which normally get loaded from an external API or
		// get generated dynamically
		this.app.get(`/${this.restEndpoint}/node-parameter-options`, ResponseHelper.send(async (req: express.Request, res: express.Response): Promise<INodePropertyOptions[]> => {
			const nodeType = req.query.nodeType as string;
			let credentials: INodeCredentials | undefined = undefined;
			const currentNodeParameters = JSON.parse('' + req.query.currentNodeParameters) as INodeParameters;
			if (req.query.credentials !== undefined) {
				credentials = JSON.parse(req.query.credentials as string);
			}
			const methodName = req.query.methodName as string;

			const nodeTypes = NodeTypes();

			const loadDataInstance = new LoadNodeParameterOptions(nodeType, nodeTypes, JSON.parse('' + req.query.currentNodeParameters), credentials!);

			const workflowData = loadDataInstance.getWorkflowData() as IWorkflowBase;
			const workflowCredentials = await WorkflowCredentials(workflowData.nodes);
			const additionalData = await WorkflowExecuteAdditionalData.getBase(workflowCredentials, currentNodeParameters);

			return loadDataInstance.getOptions(methodName, additionalData);
		}));


		// Returns all the node-types
		this.app.get(`/${this.restEndpoint}/node-types`, ResponseHelper.send(async (req: express.Request, res: express.Response): Promise<INodeTypeDescription[]> => {

			const returnData: INodeTypeDescription[] = [];

			const nodeTypes = NodeTypes();

			const allNodes = nodeTypes.getAll();

			allNodes.forEach((nodeData) => {
				returnData.push(nodeData.description);
			});

			return returnData;
		}));



		// ----------------------------------------
		// Node-Types
		// ----------------------------------------


		// Returns the node icon
		this.app.get([`/${this.restEndpoint}/node-icon/:nodeType`, `/${this.restEndpoint}/node-icon/:scope/:nodeType`], async (req: express.Request, res: express.Response): Promise<void> => {
			const nodeTypeName = `${req.params.scope ? `${req.params.scope}/` : ''}${req.params.nodeType}`;

			const nodeTypes = NodeTypes();
			const nodeType = nodeTypes.getByName(nodeTypeName);

			if (nodeType === undefined) {
				res.status(404).send('The nodeType is not known.');
				return;
			}

			if (nodeType.description.icon === undefined) {
				res.status(404).send('No icon found for node.');
				return;
			}

			if (!nodeType.description.icon.startsWith('file:')) {
				res.status(404).send('Node does not have a file icon.');
				return;
			}

			const filepath = nodeType.description.icon.substr(5);

			res.sendFile(filepath);
		});



		// ----------------------------------------
		// Active Workflows
		// ----------------------------------------


		// Returns the active workflow ids
		this.app.get(`/${this.restEndpoint}/active`, ResponseHelper.send(async (req: express.Request, res: express.Response): Promise<string[]> => {
			const activeWorkflows = await this.activeWorkflowRunner.getActiveWorkflows();
			return activeWorkflows.map(workflow => workflow.id.toString()) as string[];
		}));


		// Returns if the workflow with the given id had any activation errors
		this.app.get(`/${this.restEndpoint}/active/error/:id`, ResponseHelper.send(async (req: express.Request, res: express.Response): Promise<IActivationError | undefined> => {
			const id = req.params.id;
			return this.activeWorkflowRunner.getActivationError(id);
		}));



		// ----------------------------------------
		// Credentials
		// ----------------------------------------


		// Deletes a specific credential
		this.app.delete(`/${this.restEndpoint}/credentials/:id`, ResponseHelper.send(async (req: express.Request, res: express.Response): Promise<boolean> => {
			const id = req.params.id;

			await this.externalHooks.run('credentials.delete', [id]);

			await Db.collections.Credentials!.delete({ id });

			return true;
		}));

		// Creates new credentials
		this.app.post(`/${this.restEndpoint}/credentials`, ResponseHelper.send(async (req: express.Request, res: express.Response): Promise<ICredentialsResponse> => {
			const incomingData = req.body;

			if (!incomingData.name || incomingData.name.length < 3) {
				throw new ResponseHelper.ResponseError(`Credentials name must be at least 3 characters long.`, undefined, 400);
			}

			// Add the added date for node access permissions
			for (const nodeAccess of incomingData.nodesAccess) {
				nodeAccess.date = this.getCurrentDate();
			}

			const encryptionKey = await UserSettings.getEncryptionKey();
			if (encryptionKey === undefined) {
				throw new Error('No encryption key got found to encrypt the credentials!');
			}

			if (incomingData.name === '') {
				throw new Error('Credentials have to have a name set!');
			}

			// Check if credentials with the same name and type exist already
			const findQuery = {
				where: {
					name: incomingData.name,
					type: incomingData.type,
				},
			} as FindOneOptions;

			const checkResult = await Db.collections.Credentials!.findOne(findQuery);
			if (checkResult !== undefined) {
				throw new ResponseHelper.ResponseError(`Credentials with the same type and name exist already.`, undefined, 400);
			}

			// Encrypt the data
			const credentials = new Credentials(incomingData.name, incomingData.type, incomingData.nodesAccess);
			credentials.setData(incomingData.data, encryptionKey);
			const newCredentialsData = credentials.getDataToSave() as ICredentialsDb;

			await this.externalHooks.run('credentials.create', [newCredentialsData]);

			// Add special database related data
			newCredentialsData.createdAt = this.getCurrentDate();
			newCredentialsData.updatedAt = this.getCurrentDate();

			// TODO: also add user automatically depending on who is logged in, if anybody is logged in

			// Save the credentials in DB
			const result = await Db.collections.Credentials!.save(newCredentialsData);
			result.data = incomingData.data;

			// Convert to response format in which the id is a string
			(result as unknown as ICredentialsResponse).id = result.id.toString();
			return result as unknown as ICredentialsResponse;
		}));


		// Updates existing credentials
		this.app.patch(`/${this.restEndpoint}/credentials/:id`, ResponseHelper.send(async (req: express.Request, res: express.Response): Promise<ICredentialsResponse> => {
			const incomingData = req.body;

			const id = req.params.id;

			if (incomingData.name === '') {
				throw new Error('Credentials have to have a name set!');
			}

			// Add the date for newly added node access permissions
			for (const nodeAccess of incomingData.nodesAccess) {
				if (!nodeAccess.date) {
					nodeAccess.date = this.getCurrentDate();
				}
			}

			// Check if credentials with the same name and type exist already
			const findQuery = {
				where: {
					id: Not(id),
					name: incomingData.name,
					type: incomingData.type,
				},
			} as FindOneOptions;

			const checkResult = await Db.collections.Credentials!.findOne(findQuery);
			if (checkResult !== undefined) {
				throw new ResponseHelper.ResponseError(`Credentials with the same type and name exist already.`, undefined, 400);
			}

			const encryptionKey = await UserSettings.getEncryptionKey();
			if (encryptionKey === undefined) {
				throw new Error('No encryption key got found to encrypt the credentials!');
			}

			// Load the currently saved credentials to be able to persist some of the data if
			const result = await Db.collections.Credentials!.findOne(id);
			if (result === undefined) {
				throw new ResponseHelper.ResponseError(`Credentials with the id "${id}" do not exist.`, undefined, 400);
			}

			const currentlySavedCredentials = new Credentials(result.name, result.type, result.nodesAccess, result.data);
			const decryptedData = currentlySavedCredentials.getData(encryptionKey!);

			// Do not overwrite the oauth data else data like the access or refresh token would get lost
			// everytime anybody changes anything on the credentials even if it is just the name.
			if (decryptedData.oauthTokenData) {
				incomingData.data.oauthTokenData = decryptedData.oauthTokenData;
			}

			// Encrypt the data
			const credentials = new Credentials(incomingData.name, incomingData.type, incomingData.nodesAccess);
			credentials.setData(incomingData.data, encryptionKey);
			const newCredentialsData = credentials.getDataToSave() as unknown as ICredentialsDb;

			// Add special database related data
			newCredentialsData.updatedAt = this.getCurrentDate();

			await this.externalHooks.run('credentials.update', [newCredentialsData]);

			// Update the credentials in DB
			await Db.collections.Credentials!.update(id, newCredentialsData);

			// We sadly get nothing back from "update". Neither if it updated a record
			// nor the new value. So query now the hopefully updated entry.
			const responseData = await Db.collections.Credentials!.findOne(id);

			if (responseData === undefined) {
				throw new ResponseHelper.ResponseError(`Credentials with id "${id}" could not be found to be updated.`, undefined, 400);
			}

			// Remove the encrypted data as it is not needed in the frontend
			responseData.data = '';

			// Convert to response format in which the id is a string
			(responseData as unknown as ICredentialsResponse).id = responseData.id.toString();
			return responseData as unknown as ICredentialsResponse;
		}));


		// Returns specific credentials
		this.app.get(`/${this.restEndpoint}/credentials/:id`, ResponseHelper.send(async (req: express.Request, res: express.Response): Promise<ICredentialsDecryptedResponse | ICredentialsResponse | undefined> => {
			const findQuery = {} as FindManyOptions;

			// Make sure the variable has an expected value
			const includeData = ['true', true].includes(req.query.includeData as string);

			if (includeData !== true) {
				// Return only the fields we need
				findQuery.select = ['id', 'name', 'type', 'nodesAccess', 'createdAt', 'updatedAt'];
			}

			const result = await Db.collections.Credentials!.findOne(req.params.id);

			if (result === undefined) {
				return result;
			}

			let encryptionKey = undefined;
			if (includeData === true) {
				encryptionKey = await UserSettings.getEncryptionKey();
				if (encryptionKey === undefined) {
					throw new Error('No encryption key got found to decrypt the credentials!');
				}

				const credentials = new Credentials(result.name, result.type, result.nodesAccess, result.data);
				(result as ICredentialsDecryptedDb).data = credentials.getData(encryptionKey!);
			}

			(result as ICredentialsDecryptedResponse).id = result.id.toString();

			return result as ICredentialsDecryptedResponse;
		}));


		// Returns all the saved credentials
		this.app.get(`/${this.restEndpoint}/credentials`, ResponseHelper.send(async (req: express.Request, res: express.Response): Promise<ICredentialsResponse[]> => {
			const findQuery = {} as FindManyOptions;
			if (req.query.filter) {
				findQuery.where = JSON.parse(req.query.filter as string);
				if ((findQuery.where! as IDataObject).id !== undefined) {
					// No idea if multiple where parameters make db search
					// slower but to be sure that that is not the case we
					// remove all unnecessary fields in case the id is defined.
					findQuery.where = { id: (findQuery.where! as IDataObject).id };
				}
			}

			findQuery.select = ['id', 'name', 'type', 'nodesAccess', 'createdAt', 'updatedAt'];

			const results = await Db.collections.Credentials!.find(findQuery) as unknown as ICredentialsResponse[];

			let encryptionKey = undefined;

			const includeData = ['true', true].includes(req.query.includeData as string);
			if (includeData === true) {
				encryptionKey = await UserSettings.getEncryptionKey();
				if (encryptionKey === undefined) {
					throw new Error('No encryption key got found to decrypt the credentials!');
				}
			}

			let result;
			for (result of results) {
				(result as ICredentialsDecryptedResponse).id = result.id.toString();
			}

			return results;
		}));



		// ----------------------------------------
		// Credential-Types
		// ----------------------------------------


		// Returns all the credential types which are defined in the loaded n8n-modules
		this.app.get(`/${this.restEndpoint}/credential-types`, ResponseHelper.send(async (req: express.Request, res: express.Response): Promise<ICredentialType[]> => {

			const returnData: ICredentialType[] = [];

			const credentialTypes = CredentialTypes();

			credentialTypes.getAll().forEach((credentialData) => {
				returnData.push(credentialData);
			});

			return returnData;
		}));

		// ----------------------------------------
		// OAuth1-Credential/Auth
		// ----------------------------------------

		// Authorize OAuth Data
		this.app.get(`/${this.restEndpoint}/oauth1-credential/auth`, ResponseHelper.send(async (req: express.Request, res: express.Response): Promise<string> => {
			if (req.query.id === undefined) {
				res.status(500).send('Required credential id is missing!');
				return '';
			}

			const result = await Db.collections.Credentials!.findOne(req.query.id as string);
			if (result === undefined) {
				res.status(404).send('The credential is not known.');
				return '';
			}

			let encryptionKey = undefined;
			encryptionKey = await UserSettings.getEncryptionKey();
			if (encryptionKey === undefined) {
				res.status(500).send('No encryption key got found to decrypt the credentials!');
				return '';
			}

			// Decrypt the currently saved credentials
			const workflowCredentials: IWorkflowCredentials = {
				[result.type as string]: {
					[result.name as string]: result as ICredentialsEncrypted,
				},
			};
			const credentialsHelper = new CredentialsHelper(workflowCredentials, encryptionKey);
			const decryptedDataOriginal = credentialsHelper.getDecrypted(result.name, result.type, true);
			const oauthCredentials = credentialsHelper.applyDefaultsAndOverwrites(decryptedDataOriginal, result.type);

			const signatureMethod = _.get(oauthCredentials, 'signatureMethod') as string;

			const oauth = new clientOAuth1({
				consumer: {
					key: _.get(oauthCredentials, 'consumerKey') as string,
					secret: _.get(oauthCredentials, 'consumerSecret') as string,
				},
				signature_method: signatureMethod,
				hash_function(base, key) {
					const algorithm = (signatureMethod === 'HMAC-SHA1') ? 'sha1' : 'sha256';
					return createHmac(algorithm, key)
							.update(base)
							.digest('base64');
				},
			});

			const callback = `${WebhookHelpers.getWebhookBaseUrl()}${this.restEndpoint}/oauth1-credential/callback?cid=${req.query.id}`;

			const options: RequestOptions = {
				method: 'POST',
				url: (_.get(oauthCredentials, 'requestTokenUrl') as string),
				data: {
					oauth_callback: callback,
				},
			};

			const data = oauth.toHeader(oauth.authorize(options as RequestOptions));

			//@ts-ignore
			options.headers = data;

			const response = await requestPromise(options);

			// Response comes as x-www-form-urlencoded string so convert it to JSON

			const responseJson = querystring.parse(response);

			const returnUri = `${_.get(oauthCredentials, 'authUrl')}?oauth_token=${responseJson.oauth_token}`;

			// Encrypt the data
			const credentials = new Credentials(result.name, result.type, result.nodesAccess);

			credentials.setData(decryptedDataOriginal, encryptionKey);
			const newCredentialsData = credentials.getDataToSave() as unknown as ICredentialsDb;

			// Add special database related data
			newCredentialsData.updatedAt = this.getCurrentDate();

			// Update the credentials in DB
			await Db.collections.Credentials!.update(req.query.id as string, newCredentialsData);

			return returnUri;
		}));

		// Verify and store app code. Generate access tokens and store for respective credential.
		this.app.get(`/${this.restEndpoint}/oauth1-credential/callback`, async (req: express.Request, res: express.Response) => {
			const { oauth_verifier, oauth_token, cid } = req.query;

			if (oauth_verifier === undefined || oauth_token === undefined) {
				const errorResponse = new ResponseHelper.ResponseError('Insufficient parameters for OAuth1 callback. Received following query parameters: ' + JSON.stringify(req.query), undefined, 503);
				return ResponseHelper.sendErrorResponse(res, errorResponse);
			}

			const result = await Db.collections.Credentials!.findOne(cid as any); // tslint:disable-line:no-any
			if (result === undefined) {
				const errorResponse = new ResponseHelper.ResponseError('The credential is not known.', undefined, 404);
				return ResponseHelper.sendErrorResponse(res, errorResponse);
			}

			let encryptionKey = undefined;
			encryptionKey = await UserSettings.getEncryptionKey();
			if (encryptionKey === undefined) {
				const errorResponse = new ResponseHelper.ResponseError('No encryption key got found to decrypt the credentials!', undefined, 503);
				return ResponseHelper.sendErrorResponse(res, errorResponse);
			}

			// Decrypt the currently saved credentials
			const workflowCredentials: IWorkflowCredentials = {
				[result.type as string]: {
					[result.name as string]: result as ICredentialsEncrypted,
				},
			};
			const credentialsHelper = new CredentialsHelper(workflowCredentials, encryptionKey);
			const decryptedDataOriginal = credentialsHelper.getDecrypted(result.name, result.type, true);
			const oauthCredentials = credentialsHelper.applyDefaultsAndOverwrites(decryptedDataOriginal, result.type);

			const options: OptionsWithUrl = {
				method: 'POST',
				url: _.get(oauthCredentials, 'accessTokenUrl') as string,
				qs: {
					oauth_token,
					oauth_verifier,
				}
			};

			let oauthToken;

			try {
				oauthToken = await requestPromise(options);
			} catch (error) {
				const errorResponse = new ResponseHelper.ResponseError('Unable to get access tokens!', undefined, 404);
				return ResponseHelper.sendErrorResponse(res, errorResponse);
			}

			// Response comes as x-www-form-urlencoded string so convert it to JSON

			const oauthTokenJson = querystring.parse(oauthToken);

			decryptedDataOriginal.oauthTokenData = oauthTokenJson;

			const credentials = new Credentials(result.name, result.type, result.nodesAccess);
			credentials.setData(decryptedDataOriginal, encryptionKey);
			const newCredentialsData = credentials.getDataToSave() as unknown as ICredentialsDb;
			// Add special database related data
			newCredentialsData.updatedAt = this.getCurrentDate();
			// Save the credentials in DB
			await Db.collections.Credentials!.update(cid as any, newCredentialsData); // tslint:disable-line:no-any

			res.sendFile(pathResolve(__dirname, '../../templates/oauth-callback.html'));
		});


		// ----------------------------------------
		// OAuth2-Credential/Auth
		// ----------------------------------------


		// Authorize OAuth Data
		this.app.get(`/${this.restEndpoint}/oauth2-credential/auth`, ResponseHelper.send(async (req: express.Request, res: express.Response): Promise<string> => {
			if (req.query.id === undefined) {
				res.status(500).send('Required credential id is missing.');
				return '';
			}

			const result = await Db.collections.Credentials!.findOne(req.query.id as string);
			if (result === undefined) {
				res.status(404).send('The credential is not known.');
				return '';
			}

			let encryptionKey = undefined;
			encryptionKey = await UserSettings.getEncryptionKey();
			if (encryptionKey === undefined) {
				res.status(500).send('No encryption key got found to decrypt the credentials!');
				return '';
			}

			// Decrypt the currently saved credentials
			const workflowCredentials: IWorkflowCredentials = {
				[result.type as string]: {
					[result.name as string]: result as ICredentialsEncrypted,
				},
			};
			const credentialsHelper = new CredentialsHelper(workflowCredentials, encryptionKey);
			const decryptedDataOriginal = credentialsHelper.getDecrypted(result.name, result.type, true);
			const oauthCredentials = credentialsHelper.applyDefaultsAndOverwrites(decryptedDataOriginal, result.type);

			const token = new csrf();
			// Generate a CSRF prevention token and send it as a OAuth2 state stringma/ERR
			const csrfSecret = token.secretSync();
			const state = {
				token: token.create(csrfSecret),
				cid: req.query.id
			};
			const stateEncodedStr = Buffer.from(JSON.stringify(state)).toString('base64') as string;

			const oAuthObj = new clientOAuth2({
				clientId: _.get(oauthCredentials, 'clientId') as string,
				clientSecret: _.get(oauthCredentials, 'clientSecret', '') as string,
				accessTokenUri: _.get(oauthCredentials, 'accessTokenUrl', '') as string,
				authorizationUri: _.get(oauthCredentials, 'authUrl', '') as string,
				redirectUri: `${WebhookHelpers.getWebhookBaseUrl()}${this.restEndpoint}/oauth2-credential/callback`,
				scopes: _.split(_.get(oauthCredentials, 'scope', 'openid,') as string, ','),
				state: stateEncodedStr,
			});

			// Encrypt the data
			const credentials = new Credentials(result.name, result.type, result.nodesAccess);
			decryptedDataOriginal.csrfSecret = csrfSecret;

			credentials.setData(decryptedDataOriginal, encryptionKey);
			const newCredentialsData = credentials.getDataToSave() as unknown as ICredentialsDb;

			// Add special database related data
			newCredentialsData.updatedAt = this.getCurrentDate();

			// Update the credentials in DB
			await Db.collections.Credentials!.update(req.query.id as string, newCredentialsData);

			const authQueryParameters = _.get(oauthCredentials, 'authQueryParameters', '') as string;
			let returnUri = oAuthObj.code.getUri();

			// if scope uses comma, change it as the library always return then with spaces
			if ((_.get(oauthCredentials, 'scope') as string).includes(',')) {
				const data = querystring.parse(returnUri.split('?')[1] as string);
				data.scope = _.get(oauthCredentials, 'scope') as string;
				returnUri = `${_.get(oauthCredentials, 'authUrl', '')}?${querystring.stringify(data)}`;
			}

			if (authQueryParameters) {
				returnUri += '&' + authQueryParameters;
			}

			return returnUri;
		}));

		// ----------------------------------------
		// OAuth2-Credential/Callback
		// ----------------------------------------

		// Verify and store app code. Generate access tokens and store for respective credential.
		this.app.get(`/${this.restEndpoint}/oauth2-credential/callback`, async (req: express.Request, res: express.Response) => {
			const {code, state: stateEncoded } = req.query;

			if (code === undefined || stateEncoded === undefined) {
				const errorResponse = new ResponseHelper.ResponseError('Insufficient parameters for OAuth2 callback. Received following query parameters: ' + JSON.stringify(req.query), undefined, 503);
				return ResponseHelper.sendErrorResponse(res, errorResponse);
			}

			let state;
			try {
				state = JSON.parse(Buffer.from(stateEncoded as string, 'base64').toString());
			} catch (error) {
				const errorResponse = new ResponseHelper.ResponseError('Invalid state format returned', undefined, 503);
				return ResponseHelper.sendErrorResponse(res, errorResponse);
			}

			const result = await Db.collections.Credentials!.findOne(state.cid);
			if (result === undefined) {
				const errorResponse = new ResponseHelper.ResponseError('The credential is not known.', undefined, 404);
				return ResponseHelper.sendErrorResponse(res, errorResponse);
			}

			let encryptionKey = undefined;
			encryptionKey = await UserSettings.getEncryptionKey();
			if (encryptionKey === undefined) {
				const errorResponse = new ResponseHelper.ResponseError('No encryption key got found to decrypt the credentials!', undefined, 503);
				return ResponseHelper.sendErrorResponse(res, errorResponse);
			}

			// Decrypt the currently saved credentials
			const workflowCredentials: IWorkflowCredentials = {
				[result.type as string]: {
					[result.name as string]: result as ICredentialsEncrypted,
				},
			};
			const credentialsHelper = new CredentialsHelper(workflowCredentials, encryptionKey);
			const decryptedDataOriginal = credentialsHelper.getDecrypted(result.name, result.type, true);
			const oauthCredentials = credentialsHelper.applyDefaultsAndOverwrites(decryptedDataOriginal, result.type);

			const token = new csrf();
			if (decryptedDataOriginal.csrfSecret === undefined || !token.verify(decryptedDataOriginal.csrfSecret as string, state.token)) {
				const errorResponse = new ResponseHelper.ResponseError('The OAuth2 callback state is invalid!', undefined, 404);
				return ResponseHelper.sendErrorResponse(res, errorResponse);
			}

			let options = {};

			const oAuth2Parameters = {
				clientId: _.get(oauthCredentials, 'clientId') as string,
				clientSecret: _.get(oauthCredentials, 'clientSecret', '') as string,
				accessTokenUri: _.get(oauthCredentials, 'accessTokenUrl', '') as string,
				authorizationUri: _.get(oauthCredentials, 'authUrl', '') as string,
				redirectUri: `${WebhookHelpers.getWebhookBaseUrl()}${this.restEndpoint}/oauth2-credential/callback`,
				scopes: _.split(_.get(oauthCredentials, 'scope', 'openid,') as string, ',')
			};

			if (_.get(oauthCredentials, 'authentication', 'header') as string === 'body') {
				options = {
					body: {
						client_id: _.get(oauthCredentials, 'clientId') as string,
						client_secret: _.get(oauthCredentials, 'clientSecret', '') as string,
					},
				};
				delete oAuth2Parameters.clientSecret;
			}
			const redirectUri = `${WebhookHelpers.getWebhookBaseUrl()}${this.restEndpoint}/oauth2-credential/callback`;

<<<<<<< HEAD
			const oAuthObj = new clientOAuth2(oAuth2Parameters);
=======
			const oAuthObj = new clientOAuth2({
				clientId: _.get(oauthCredentials, 'clientId') as string,
				clientSecret: _.get(oauthCredentials, 'clientSecret', '') as string,
				accessTokenUri: _.get(oauthCredentials, 'accessTokenUrl', '') as string,
				authorizationUri: _.get(oauthCredentials, 'authUrl', '') as string,
				redirectUri,
				scopes: _.split(_.get(oauthCredentials, 'scope', 'openid,') as string, ',')
			});
>>>>>>> da0ef0d9

			const queryParameters = req.originalUrl.split('?').splice(1, 1).join('');

			const oauthToken = await oAuthObj.code.getToken(`${redirectUri}?${queryParameters}`, options);

			if (oauthToken === undefined) {
				const errorResponse = new ResponseHelper.ResponseError('Unable to get access tokens!', undefined, 404);
				return ResponseHelper.sendErrorResponse(res, errorResponse);
			}

			if (decryptedDataOriginal.oauthTokenData) {
				// Only overwrite supplied data as some providers do for example just return the
				// refresh_token on the very first request and not on subsequent ones.
				Object.assign(decryptedDataOriginal.oauthTokenData, oauthToken.data);
			} else {
				// No data exists so simply set
				decryptedDataOriginal.oauthTokenData = oauthToken.data;
			}

			_.unset(decryptedDataOriginal, 'csrfSecret');

			const credentials = new Credentials(result.name, result.type, result.nodesAccess);
			credentials.setData(decryptedDataOriginal, encryptionKey);
			const newCredentialsData = credentials.getDataToSave() as unknown as ICredentialsDb;
			// Add special database related data
			newCredentialsData.updatedAt = this.getCurrentDate();
			// Save the credentials in DB
			await Db.collections.Credentials!.update(state.cid, newCredentialsData);

			res.sendFile(pathResolve(__dirname, '../../templates/oauth-callback.html'));
		});


		// ----------------------------------------
		// Executions
		// ----------------------------------------


		// Returns all finished executions
		this.app.get(`/${this.restEndpoint}/executions`, ResponseHelper.send(async (req: express.Request, res: express.Response): Promise<IExecutionsListResponse> => {
			let filter: any = {}; // tslint:disable-line:no-any

			if (req.query.filter) {
				filter = JSON.parse(req.query.filter as string);
			}

			let limit = 20;
			if (req.query.limit) {
				limit = parseInt(req.query.limit as string, 10);
			}

			const countFilter = JSON.parse(JSON.stringify(filter));
			if (req.query.lastId) {
				filter.id = LessThan(req.query.lastId);
			}
			countFilter.select = ['id'];

			const resultsPromise = Db.collections.Execution!.find({
				select: [
					'id',
					'finished',
					'mode',
					'retryOf',
					'retrySuccessId',
					'startedAt',
					'stoppedAt',
					'workflowData',
				],
				where: filter,
				order: {
					id: 'DESC',
				},
				take: limit,
			});

			const countPromise = Db.collections.Execution!.count(countFilter);

			const results: IExecutionFlattedDb[] = await resultsPromise;
			const count = await countPromise;

			const returnResults: IExecutionsSummary[] = [];

			for (const result of results) {
				returnResults.push({
					id: result.id!.toString(),
					finished: result.finished,
					mode: result.mode,
					retryOf: result.retryOf ? result.retryOf.toString() : undefined,
					retrySuccessId: result.retrySuccessId ? result.retrySuccessId.toString() : undefined,
					startedAt: result.startedAt,
					stoppedAt: result.stoppedAt,
					workflowId: result.workflowData!.id ? result.workflowData!.id!.toString() : '',
					workflowName: result.workflowData!.name,
				});
			}

			return {
				count,
				results: returnResults,
			};
		}));


		// Returns a specific execution
		this.app.get(`/${this.restEndpoint}/executions/:id`, ResponseHelper.send(async (req: express.Request, res: express.Response): Promise<IExecutionFlattedResponse | undefined> => {
			const result = await Db.collections.Execution!.findOne(req.params.id);

			if (result === undefined) {
				return undefined;
			}

			// Convert to response format in which the id is a string
			(result as IExecutionFlatted as IExecutionFlattedResponse).id = result.id.toString();
			return result as IExecutionFlatted as IExecutionFlattedResponse;
		}));


		// Retries a failed execution
		this.app.post(`/${this.restEndpoint}/executions/:id/retry`, ResponseHelper.send(async (req: express.Request, res: express.Response): Promise<boolean> => {
			// Get the data to execute
			const fullExecutionDataFlatted = await Db.collections.Execution!.findOne(req.params.id);

			if (fullExecutionDataFlatted === undefined) {
				throw new ResponseHelper.ResponseError(`The execution with the id "${req.params.id}" does not exist.`, 404, 404);
			}

			const fullExecutionData = ResponseHelper.unflattenExecutionData(fullExecutionDataFlatted);

			if (fullExecutionData.finished === true) {
				throw new Error('The execution did succeed and can so not be retried.');
			}

			const executionMode = 'retry';

			const credentials = await WorkflowCredentials(fullExecutionData.workflowData.nodes);

			fullExecutionData.workflowData.active = false;

			// Start the workflow
			const data: IWorkflowExecutionDataProcess = {
				credentials,
				executionMode,
				executionData: fullExecutionData.data,
				retryOf: req.params.id,
				workflowData: fullExecutionData.workflowData,
			};

			const lastNodeExecuted = data!.executionData!.resultData.lastNodeExecuted as string;

			// Remove the old error and the data of the last run of the node that it can be replaced
			delete data!.executionData!.resultData.error;
			data!.executionData!.resultData.runData[lastNodeExecuted].pop();

			if (req.body.loadWorkflow === true) {
				// Loads the currently saved workflow to execute instead of the
				// one saved at the time of the execution.
				const workflowId = fullExecutionData.workflowData.id;
				data.workflowData = await Db.collections.Workflow!.findOne(workflowId) as IWorkflowBase;

				if (data.workflowData === undefined) {
					throw new Error(`The workflow with the ID "${workflowId}" could not be found and so the data not be loaded for the retry.`);
				}

				// Replace all of the nodes in the execution stack with the ones of the new workflow
				for (const stack of data!.executionData!.executionData!.nodeExecutionStack) {
					// Find the data of the last executed node in the new workflow
					const node = data.workflowData.nodes.find(node => node.name === stack.node.name);
					if (node === undefined) {
						throw new Error(`Could not find the node "${stack.node.name}" in workflow. It probably got deleted or renamed. Without it the workflow can sadly not be retried.`);
					}

					// Replace the node data in the stack that it really uses the current data
					stack.node = node;
				}
			}

			const workflowRunner = new WorkflowRunner();
			const executionId = await workflowRunner.run(data);

			const executionData = await this.activeExecutionsInstance.getPostExecutePromise(executionId);

			if (executionData === undefined) {
				throw new Error('The retry did not start for an unknown reason.');
			}

			return !!executionData.finished;
		}));


		// Delete Executions
		// INFORMATION: We use POST instead of DELETE to not run into any issues
		// with the query data getting to long
		this.app.post(`/${this.restEndpoint}/executions/delete`, ResponseHelper.send(async (req: express.Request, res: express.Response): Promise<void> => {
			const deleteData = req.body as IExecutionDeleteFilter;

			if (deleteData.deleteBefore !== undefined) {
				const filters = {
					startedAt: LessThanOrEqual(deleteData.deleteBefore),
				};
				if (deleteData.filters !== undefined) {
					Object.assign(filters, deleteData.filters);
				}

				await Db.collections.Execution!.delete(filters);
			} else if (deleteData.ids !== undefined) {
				// Deletes all executions with the given ids
				await Db.collections.Execution!.delete(deleteData.ids);
			} else {
				throw new Error('Required body-data "ids" or "deleteBefore" is missing!');
			}
		}));


		// ----------------------------------------
		// Executing Workflows
		// ----------------------------------------


		// Returns all the currently working executions
		this.app.get(`/${this.restEndpoint}/executions-current`, ResponseHelper.send(async (req: express.Request, res: express.Response): Promise<IExecutionsSummary[]> => {
			const executingWorkflows = this.activeExecutionsInstance.getActiveExecutions();

			const returnData: IExecutionsSummary[] = [];

			let filter: any = {}; // tslint:disable-line:no-any
			if (req.query.filter) {
				filter = JSON.parse(req.query.filter as string);
			}

			for (const data of executingWorkflows) {
				if (filter.workflowId !== undefined && filter.workflowId !== data.workflowId) {
					continue;
				}
				returnData.push(
					{
						idActive: data.id.toString(),
						workflowId: data.workflowId.toString(),
						mode: data.mode,
						retryOf: data.retryOf,
						startedAt: new Date(data.startedAt),
					}
				);
			}

			return returnData;
		}));

		// Forces the execution to stop
		this.app.post(`/${this.restEndpoint}/executions-current/:id/stop`, ResponseHelper.send(async (req: express.Request, res: express.Response): Promise<IExecutionsStopData> => {
			const executionId = req.params.id;

			// Stopt he execution and wait till it is done and we got the data
			const result = await this.activeExecutionsInstance.stopExecution(executionId);

			if (result === undefined) {
				throw new Error(`The execution id "${executionId}" could not be found.`);
			}

			const returnData: IExecutionsStopData = {
				mode: result.mode,
				startedAt: new Date(result.startedAt),
				stoppedAt: new Date(result.stoppedAt),
				finished: result.finished,
			};

			return returnData;
		}));


		// Removes a test webhook
		this.app.delete(`/${this.restEndpoint}/test-webhook/:id`, ResponseHelper.send(async (req: express.Request, res: express.Response): Promise<boolean> => {
			const workflowId = req.params.id;
			return this.testWebhooks.cancelTestWebhook(workflowId);
		}));



		// ----------------------------------------
		// Options
		// ----------------------------------------

		// Returns all the available timezones
		this.app.get(`/${this.restEndpoint}/options/timezones`, ResponseHelper.send(async (req: express.Request, res: express.Response): Promise<object> => {
			return timezones;
		}));




		// ----------------------------------------
		// Settings
		// ----------------------------------------


		// Returns the settings which are needed in the UI
		this.app.get(`/${this.restEndpoint}/settings`, ResponseHelper.send(async (req: express.Request, res: express.Response): Promise<IN8nUISettings> => {
			return {
				endpointWebhook: this.endpointWebhook,
				endpointWebhookTest: this.endpointWebhookTest,
				saveDataErrorExecution: this.saveDataErrorExecution,
				saveDataSuccessExecution: this.saveDataSuccessExecution,
				saveManualExecutions: this.saveManualExecutions,
				executionTimeout: this.executionTimeout,
				maxExecutionTimeout: this.maxExecutionTimeout,
				timezone: this.timezone,
				urlBaseWebhook: WebhookHelpers.getWebhookBaseUrl(),
				versionCli: this.versions!.cli,
			};
		}));



		// ----------------------------------------
		// Webhooks
		// ----------------------------------------

		// HEAD webhook requests
		this.app.head(`/${this.endpointWebhook}/*`, async (req: express.Request, res: express.Response) => {
			// Cut away the "/webhook/" to get the registred part of the url
			const requestUrl = (req as ICustomRequest).parsedUrl!.pathname!.slice(this.endpointWebhook.length + 2);

			let response;
			try {
				response = await this.activeWorkflowRunner.executeWebhook('HEAD', requestUrl, req, res);
			} catch (error) {
				ResponseHelper.sendErrorResponse(res, error);
				return;
			}

			if (response.noWebhookResponse === true) {
				// Nothing else to do as the response got already sent
				return;
			}

			ResponseHelper.sendSuccessResponse(res, response.data, true, response.responseCode);
		});

		// OPTIONS webhook requests
		this.app.options(`/${this.endpointWebhook}/*`, async (req: express.Request, res: express.Response) => {
			// Cut away the "/webhook/" to get the registred part of the url
			const requestUrl = (req as ICustomRequest).parsedUrl!.pathname!.slice(this.endpointWebhook.length + 2);

			let allowedMethods: string[];
			try {
				allowedMethods = await this.activeWorkflowRunner.getWebhookMethods(requestUrl);
				allowedMethods.push('OPTIONS');

				// Add custom "Allow" header to satisfy OPTIONS response.
				res.append('Allow', allowedMethods);
			} catch (error) {
				ResponseHelper.sendErrorResponse(res, error);
				return;
			}

			ResponseHelper.sendSuccessResponse(res, {}, true, 204);
		});

		// GET webhook requests
		this.app.get(`/${this.endpointWebhook}/*`, async (req: express.Request, res: express.Response) => {
			// Cut away the "/webhook/" to get the registred part of the url
			const requestUrl = (req as ICustomRequest).parsedUrl!.pathname!.slice(this.endpointWebhook.length + 2);

			let response;
			try {
				response = await this.activeWorkflowRunner.executeWebhook('GET', requestUrl, req, res);
			} catch (error) {
				ResponseHelper.sendErrorResponse(res, error);
				return ;
			}

			if (response.noWebhookResponse === true) {
				// Nothing else to do as the response got already sent
				return;
			}

			ResponseHelper.sendSuccessResponse(res, response.data, true, response.responseCode);
		});

		// POST webhook requests
		this.app.post(`/${this.endpointWebhook}/*`, async (req: express.Request, res: express.Response) => {
			// Cut away the "/webhook/" to get the registred part of the url
			const requestUrl = (req as ICustomRequest).parsedUrl!.pathname!.slice(this.endpointWebhook.length + 2);

			let response;
			try {
				response = await this.activeWorkflowRunner.executeWebhook('POST', requestUrl, req, res);
			} catch (error) {
				ResponseHelper.sendErrorResponse(res, error);
				return;
			}

			if (response.noWebhookResponse === true) {
				// Nothing else to do as the response got already sent
				return;
			}

			ResponseHelper.sendSuccessResponse(res, response.data, true, response.responseCode);
		});

		// HEAD webhook requests (test for UI)
		this.app.head(`/${this.endpointWebhookTest}/*`, async (req: express.Request, res: express.Response) => {
			// Cut away the "/webhook-test/" to get the registred part of the url
			const requestUrl = (req as ICustomRequest).parsedUrl!.pathname!.slice(this.endpointWebhookTest.length + 2);

			let response;
			try {
				response = await this.testWebhooks.callTestWebhook('HEAD', requestUrl, req, res);
			} catch (error) {
				ResponseHelper.sendErrorResponse(res, error);
				return;
			}

			if (response.noWebhookResponse === true) {
				// Nothing else to do as the response got already sent
				return;
			}

			ResponseHelper.sendSuccessResponse(res, response.data, true, response.responseCode);
		});

		// HEAD webhook requests (test for UI)
		this.app.options(`/${this.endpointWebhookTest}/*`, async (req: express.Request, res: express.Response) => {
			// Cut away the "/webhook-test/" to get the registred part of the url
			const requestUrl = (req as ICustomRequest).parsedUrl!.pathname!.slice(this.endpointWebhookTest.length + 2);

			let allowedMethods: string[];
			try {
				allowedMethods = await this.testWebhooks.getWebhookMethods(requestUrl);
				allowedMethods.push('OPTIONS');

				// Add custom "Allow" header to satisfy OPTIONS response.
				res.append('Allow', allowedMethods);
			} catch (error) {
				ResponseHelper.sendErrorResponse(res, error);
				return;
			}

			ResponseHelper.sendSuccessResponse(res, {}, true, 204);
		});

		// GET webhook requests (test for UI)
		this.app.get(`/${this.endpointWebhookTest}/*`, async (req: express.Request, res: express.Response) => {
			// Cut away the "/webhook-test/" to get the registred part of the url
			const requestUrl = (req as ICustomRequest).parsedUrl!.pathname!.slice(this.endpointWebhookTest.length + 2);

			let response;
			try {
				response = await this.testWebhooks.callTestWebhook('GET', requestUrl, req, res);
			} catch (error) {
				ResponseHelper.sendErrorResponse(res, error);
				return;
			}

			if (response.noWebhookResponse === true) {
				// Nothing else to do as the response got already sent
				return;
			}

			ResponseHelper.sendSuccessResponse(res, response.data, true, response.responseCode);
		});

		// POST webhook requests (test for UI)
		this.app.post(`/${this.endpointWebhookTest}/*`, async (req: express.Request, res: express.Response) => {
			// Cut away the "/webhook-test/" to get the registred part of the url
			const requestUrl = (req as ICustomRequest).parsedUrl!.pathname!.slice(this.endpointWebhookTest.length + 2);

			let response;
			try {
				response = await this.testWebhooks.callTestWebhook('POST', requestUrl, req, res);
			} catch (error) {
				ResponseHelper.sendErrorResponse(res, error);
				return;
			}

			if (response.noWebhookResponse === true) {
				// Nothing else to do as the response got already sent
				return;
			}

			ResponseHelper.sendSuccessResponse(res, response.data, true, response.responseCode);
		});


		if (this.endpointPresetCredentials !== '') {

			// POST endpoint to set preset credentials
			this.app.post(`/${this.endpointPresetCredentials}`, async (req: express.Request, res: express.Response) => {

				if (this.presetCredentialsLoaded === false) {

					const body = req.body as ICredentialsOverwrite;

					if (req.headers['content-type'] !== 'application/json') {
						ResponseHelper.sendErrorResponse(res, new Error('Body must be a valid JSON, make sure the content-type is application/json'));
						return;
					}

					const loadNodesAndCredentials = LoadNodesAndCredentials();

					const credentialsOverwrites = CredentialsOverwrites();

					await credentialsOverwrites.init(body);

					const credentialTypes = CredentialTypes();

					await credentialTypes.init(loadNodesAndCredentials.credentialTypes);

					this.presetCredentialsLoaded = true;

					ResponseHelper.sendSuccessResponse(res, { success: true }, true, 200);

				} else {
					ResponseHelper.sendErrorResponse(res, new Error('Preset credentials can be set once'));
				}
			});
		}


		// Read the index file and replace the path placeholder
		const editorUiPath = require.resolve('n8n-editor-ui');
		const filePath = pathJoin(pathDirname(editorUiPath), 'dist', 'index.html');
		const n8nPath = config.get('path');

		let readIndexFile = readFileSync(filePath, 'utf8');
		readIndexFile = readIndexFile.replace(/\/%BASE_PATH%\//g, n8nPath);
		readIndexFile = readIndexFile.replace(/\/favicon.ico/g, `${n8nPath}/favicon.ico`);

		// Serve the altered index.html file separately
		this.app.get(`/index.html`, async (req: express.Request, res: express.Response) => {
			res.send(readIndexFile);
		});

		// Serve the website
		const startTime = (new Date()).toUTCString();
		this.app.use('/', express.static(pathJoin(pathDirname(editorUiPath), 'dist'), {
			index: 'index.html',
			setHeaders: (res, path) => {
				if (res.req && res.req.url === '/index.html') {
					// Set last modified date manually to n8n start time so
					// that it hopefully refreshes the page when a new version
					// got used
					res.setHeader('Last-Modified', startTime);
				}
			}
		}));
	}

}

export async function start(): Promise<void> {
	const PORT = config.get('port');
	const ADDRESS = config.get('listen_address');

	const app = new App();

	await app.config();

	let server;

	if (app.protocol === 'https' && app.sslKey && app.sslCert){
		const https = require('https');
		const privateKey = readFileSync(app.sslKey, 'utf8');
		const cert = readFileSync(app.sslCert, 'utf8');
		const credentials = { key: privateKey,cert };
		server = https.createServer(credentials,app.app);
	}else{
		const http = require('http');
		server = http.createServer(app.app);
	}

	server.listen(PORT, ADDRESS, async () => {
		const versions = await GenericHelpers.getVersions();
		console.log(`n8n ready on ${ADDRESS}, port ${PORT}`);
		console.log(`Version: ${versions.cli}`);
	});
}<|MERGE_RESOLUTION|>--- conflicted
+++ resolved
@@ -1275,18 +1275,7 @@
 			}
 			const redirectUri = `${WebhookHelpers.getWebhookBaseUrl()}${this.restEndpoint}/oauth2-credential/callback`;
 
-<<<<<<< HEAD
 			const oAuthObj = new clientOAuth2(oAuth2Parameters);
-=======
-			const oAuthObj = new clientOAuth2({
-				clientId: _.get(oauthCredentials, 'clientId') as string,
-				clientSecret: _.get(oauthCredentials, 'clientSecret', '') as string,
-				accessTokenUri: _.get(oauthCredentials, 'accessTokenUrl', '') as string,
-				authorizationUri: _.get(oauthCredentials, 'authUrl', '') as string,
-				redirectUri,
-				scopes: _.split(_.get(oauthCredentials, 'scope', 'openid,') as string, ',')
-			});
->>>>>>> da0ef0d9
 
 			const queryParameters = req.originalUrl.split('?').splice(1, 1).join('');
 
